[![license](https://img.shields.io/github/license/RedisAI/RedisAI.svg)](https://github.com/RedisAI/RedisAI)
[![GitHub issues](https://img.shields.io/github/release/RedisAI/RedisAI.svg)](https://github.com/RedisAI/RedisAI/releases/latest)
[![CircleCI](https://circleci.com/gh/RedisAI/RedisAI/tree/master.svg?style=svg)](https://circleci.com/gh/RedisAI/RedisAI/tree/master)

# RedisAI

A Redis module for serving tensors and executing deep learning graphs.
Expect changes in the API and internals.

## Cloning
If you want to run examples, make sure you have [git-lfs](https://git-lfs.github.com) installed when you clone.

## Building
This will checkout and build Redis and download the libraries for the backends (TensorFlow and PyTorch) for your platform.
```
bash get_deps.sh
make install
```

## Running the server
On Linux
```
LD_LIBRARY_PATH=deps/install/lib ./deps/redis/src/redis-server -loadmodule src/redisai.so
```

On macos
```
DYLD_LIBRARY_PATH=deps/install/lib ./deps/redis/src/redis-server -loadmodule src/redisai.so
```

<<<<<<< HEAD
On the client, load the graph
```
./deps/redis/src/redis-cli -x AI.SET GRAPH foo TF < graph.pb
```

Then create the input tensors, run the computation graph and get the output tensor (see `load_model.sh`). Note the signatures: 
* `AI.SET TENSOR tensor_key data_type ndims dim1..dimN [BLOB data | VALUES val1..valN]`
* `AI.RUN GRAPH graph_key INPUTS ninputs input_key1 ... NAMES input_name_in_graph1 ... OUTPUTS noutputs output_key1 ... NAMES output_name_in_graph1 ...`
```
redis-cli
> AI.SET TENSOR bar FLOAT 1 2 VALUES 2 3
> AI.SET TENSOR baz FLOAT 1 2 VALUES 2 3
> AI.RUN GRAPH foo INPUTS 2 bar baz NAMES a b OUTPUTS 1 jez NAMES c
> AI.GET TENSOR jez VALUES
1) FLOAT
2) (integer) 1
3) 1) (integer) 2
4) (integer) 8
5) 1) "2"
   2) "3"
```

## Documentation

Read the docs at [redisai.io](http://redisai.io).
=======
## Documentation
[Docs](http://redisai.io)
>>>>>>> 6d989825

## Mailing List

[RedisAI Google group](https://groups.google.com/forum/#!forum/redisai)

## License

AGPL-3.0 https://opensource.org/licenses/AGPL-3.0

Copyright 2019, Orobix Srl & Redis Labs<|MERGE_RESOLUTION|>--- conflicted
+++ resolved
@@ -28,7 +28,6 @@
 DYLD_LIBRARY_PATH=deps/install/lib ./deps/redis/src/redis-server -loadmodule src/redisai.so
 ```
 
-<<<<<<< HEAD
 On the client, load the graph
 ```
 ./deps/redis/src/redis-cli -x AI.SET GRAPH foo TF < graph.pb
@@ -54,10 +53,6 @@
 ## Documentation
 
 Read the docs at [redisai.io](http://redisai.io).
-=======
-## Documentation
-[Docs](http://redisai.io)
->>>>>>> 6d989825
 
 ## Mailing List
 
